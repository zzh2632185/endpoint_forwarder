--- conflicted
+++ resolved
@@ -152,13 +152,7 @@
         prerelease: false
         generate_release_notes: true
         body: |
-<<<<<<< HEAD
-          ## Endpoint Forwarder ${{ github.ref_name }}
-
-=======
           ## Claude EndPoints Forwarder ${{ github.ref_name }}
-          
->>>>>>> 4ce1954f
           ### 📦 下载说明
 
           下载Linux AMD64版本：
