--- conflicted
+++ resolved
@@ -246,7 +246,6 @@
 	// Save priority edits defaults to false for safety
 	// Note: We don't set a default here since the zero value (false) is what we want
 
-<<<<<<< HEAD
 	// Set WebUI defaults
 	if c.WebUI.Host == "" {
 		c.WebUI.Host = "127.0.0.1"
@@ -256,10 +255,7 @@
 	}
 	// WebUI enabled defaults to false if not explicitly set in YAML
 
-	// Set default timeouts for endpoints and handle parameter inheritance
-=======
 	// Set default timeouts for endpoints and handle parameter inheritance (except tokens)
->>>>>>> 4ce1954f
 	var defaultEndpoint *EndpointConfig
 	if len(c.Endpoints) > 0 {
 		defaultEndpoint = &c.Endpoints[0]
@@ -298,19 +294,10 @@
 				c.Endpoints[i].Timeout = c.GlobalTimeout
 			}
 		}
-<<<<<<< HEAD
-
-		// Inherit token from first endpoint if not specified
-		if c.Endpoints[i].Token == "" && defaultEndpoint != nil && defaultEndpoint.Token != "" {
-			c.Endpoints[i].Token = defaultEndpoint.Token
-		}
-
-=======
-		
+
 		// NOTE: We do NOT inherit tokens here - tokens will be resolved dynamically at runtime
 		// This allows for proper group-based token switching when groups fail
-		
->>>>>>> 4ce1954f
+
 		// Inherit api-key from first endpoint if not specified
 		if c.Endpoints[i].ApiKey == "" && defaultEndpoint != nil && defaultEndpoint.ApiKey != "" {
 			c.Endpoints[i].ApiKey = defaultEndpoint.ApiKey
