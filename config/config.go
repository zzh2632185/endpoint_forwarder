package config

import (
	"fmt"
	"log/slog"
	"os"
	"path/filepath"
	"sync"
	"time"

	"github.com/fsnotify/fsnotify"
	"gopkg.in/yaml.v3"
)

type Config struct {
<<<<<<< HEAD
	Server        ServerConfig     `yaml:"server"`
	Strategy      StrategyConfig   `yaml:"strategy"`
	Retry         RetryConfig      `yaml:"retry"`
	Health        HealthConfig     `yaml:"health"`
	Logging       LoggingConfig    `yaml:"logging"`
	Streaming     StreamingConfig  `yaml:"streaming"`
	Proxy         ProxyConfig      `yaml:"proxy"`
	Auth          AuthConfig       `yaml:"auth"`
	TUI           TUIConfig        `yaml:"tui"`            // TUI configuration
	WebUI         WebUIConfig      `yaml:"webui"`          // WebUI configuration
	GlobalTimeout time.Duration    `yaml:"global_timeout"` // Global timeout for non-streaming requests
	Endpoints     []EndpointConfig `yaml:"endpoints"`

=======
	Server       ServerConfig     `yaml:"server"`
	Strategy     StrategyConfig   `yaml:"strategy"`
	Retry        RetryConfig      `yaml:"retry"`
	Health       HealthConfig     `yaml:"health"`
	Logging      LoggingConfig    `yaml:"logging"`
	Streaming    StreamingConfig  `yaml:"streaming"`
	Group        GroupConfig      `yaml:"group"`        // Group configuration
	Proxy        ProxyConfig      `yaml:"proxy"`
	Auth         AuthConfig       `yaml:"auth"`
	TUI          TUIConfig        `yaml:"tui"`           // TUI configuration
	GlobalTimeout time.Duration   `yaml:"global_timeout"` // Global timeout for non-streaming requests
	Endpoints    []EndpointConfig `yaml:"endpoints"`
	
>>>>>>> e5d85de5
	// Runtime priority override (not serialized to YAML)
	PrimaryEndpoint string `yaml:"-"` // Primary endpoint name from command line
}

type ServerConfig struct {
	Host string `yaml:"host"`
	Port int    `yaml:"port"`
}

type StrategyConfig struct {
	Type             string        `yaml:"type"`                // "priority" or "fastest"
	FastTestEnabled  bool          `yaml:"fast_test_enabled"`   // Enable pre-request fast testing
	FastTestCacheTTL time.Duration `yaml:"fast_test_cache_ttl"` // Cache TTL for fast test results
	FastTestTimeout  time.Duration `yaml:"fast_test_timeout"`   // Timeout for individual fast tests
	FastTestPath     string        `yaml:"fast_test_path"`      // Path for fast testing (default: health path)
}

type RetryConfig struct {
	MaxAttempts int           `yaml:"max_attempts"`
	BaseDelay   time.Duration `yaml:"base_delay"`
	MaxDelay    time.Duration `yaml:"max_delay"`
	Multiplier  float64       `yaml:"multiplier"`
}

type HealthConfig struct {
	CheckInterval time.Duration `yaml:"check_interval"`
	Timeout       time.Duration `yaml:"timeout"`
	HealthPath    string        `yaml:"health_path"`
}

type LoggingConfig struct {
	Level                string `yaml:"level"`
	Format               string `yaml:"format"`                 // "json" or "text"
	FileEnabled          bool   `yaml:"file_enabled"`           // Enable file logging
	FilePath             string `yaml:"file_path"`              // Log file path
	MaxFileSize          string `yaml:"max_file_size"`          // Max file size (e.g., "100MB")
	MaxFiles             int    `yaml:"max_files"`              // Max number of rotated files to keep
	CompressRotated      bool   `yaml:"compress_rotated"`       // Compress rotated log files
	DisableResponseLimit bool   `yaml:"disable_response_limit"` // Disable response content output limit when file logging is enabled
}

type StreamingConfig struct {
	HeartbeatInterval time.Duration `yaml:"heartbeat_interval"`
	ReadTimeout       time.Duration `yaml:"read_timeout"`
	MaxIdleTime       time.Duration `yaml:"max_idle_time"`
}

type GroupConfig struct {
	Cooldown time.Duration `yaml:"cooldown"` // Cooldown duration for groups when all endpoints fail
}

type ProxyConfig struct {
	Enabled  bool   `yaml:"enabled"`
	Type     string `yaml:"type"`     // "http", "https", "socks5"
	URL      string `yaml:"url"`      // Complete proxy URL
	Host     string `yaml:"host"`     // Proxy host
	Port     int    `yaml:"port"`     // Proxy port
	Username string `yaml:"username"` // Optional auth username
	Password string `yaml:"password"` // Optional auth password
}

type AuthConfig struct {
	Enabled bool   `yaml:"enabled"`         // Enable authentication, default: false
	Token   string `yaml:"token,omitempty"` // Bearer token for authentication
}

type TUIConfig struct {
<<<<<<< HEAD
	Enabled        bool          `yaml:"enabled"`         // Enable TUI interface, default: true
	UpdateInterval time.Duration `yaml:"update_interval"` // TUI refresh interval, default: 1s
=======
	Enabled         bool          `yaml:"enabled"`        // Enable TUI interface, default: true
	UpdateInterval  time.Duration `yaml:"update_interval"` // TUI refresh interval, default: 1s
	SavePriorityEdits bool         `yaml:"save_priority_edits"` // Save priority edits to config file, default: false
>>>>>>> e5d85de5
}

type WebUIConfig struct {
	Enabled bool   `yaml:"enabled"` // Enable WebUI interface, default: false
	Host    string `yaml:"host"`    // WebUI host, default: "127.0.0.1"
	Port    int    `yaml:"port"`    // WebUI port, default: 8003
}

type EndpointConfig struct {
	Name          string            `yaml:"name"`
	URL           string            `yaml:"url"`
	Priority      int               `yaml:"priority"`
	Group         string            `yaml:"group,omitempty"`
	GroupPriority int               `yaml:"group-priority,omitempty"`
	Token         string            `yaml:"token,omitempty"`
	ApiKey        string            `yaml:"api-key,omitempty"`
	Timeout       time.Duration     `yaml:"timeout"`
	Headers       map[string]string `yaml:"headers,omitempty"`
}

// LoadConfig loads configuration from file
func LoadConfig(path string) (*Config, error) {
	data, err := os.ReadFile(path)
	if err != nil {
		return nil, fmt.Errorf("failed to read config file: %w", err)
	}

	var config Config
	if err := yaml.Unmarshal(data, &config); err != nil {
		return nil, fmt.Errorf("failed to parse config file: %w", err)
	}

	// Set defaults
	config.setDefaults()

	// Validate configuration
	if err := config.validate(); err != nil {
		return nil, fmt.Errorf("invalid configuration: %w", err)
	}

	return &config, nil
}

// setDefaults sets default values for configuration
func (c *Config) setDefaults() {
	if c.Server.Host == "" {
		c.Server.Host = "localhost"
	}
	if c.Server.Port == 0 {
		c.Server.Port = 8080
	}
	if c.Strategy.Type == "" {
		c.Strategy.Type = "priority"
	}
	// Set fast test defaults
	if c.Strategy.FastTestCacheTTL == 0 {
		c.Strategy.FastTestCacheTTL = 3 * time.Second // Default 3 seconds cache
	}
	if c.Strategy.FastTestTimeout == 0 {
		c.Strategy.FastTestTimeout = 1 * time.Second // Default 1 second timeout for fast tests
	}
	if c.Strategy.FastTestPath == "" {
		c.Strategy.FastTestPath = c.Health.HealthPath // Default to health path
	}
	if c.Retry.MaxAttempts == 0 {
		c.Retry.MaxAttempts = 3
	}
	if c.Retry.BaseDelay == 0 {
		c.Retry.BaseDelay = time.Second
	}
	if c.Retry.MaxDelay == 0 {
		c.Retry.MaxDelay = 30 * time.Second
	}
	if c.Retry.Multiplier == 0 {
		c.Retry.Multiplier = 2.0
	}
	if c.Health.CheckInterval == 0 {
		c.Health.CheckInterval = 30 * time.Second
	}
	if c.Health.Timeout == 0 {
		c.Health.Timeout = 5 * time.Second
	}
	if c.Health.HealthPath == "" {
		c.Health.HealthPath = "/v1/models"
	}
	if c.Logging.Level == "" {
		c.Logging.Level = "info"
	}
	if c.Logging.Format == "" {
		c.Logging.Format = "text"
	}
	// Set file logging defaults
	if c.Logging.FileEnabled && c.Logging.FilePath == "" {
		c.Logging.FilePath = "logs/app.log"
	}
	if c.Logging.FileEnabled && c.Logging.MaxFileSize == "" {
		c.Logging.MaxFileSize = "100MB"
	}
	if c.Logging.FileEnabled && c.Logging.MaxFiles == 0 {
		c.Logging.MaxFiles = 10
	}
	if c.Streaming.HeartbeatInterval == 0 {
		c.Streaming.HeartbeatInterval = 30 * time.Second
	}
	if c.Streaming.ReadTimeout == 0 {
		c.Streaming.ReadTimeout = 10 * time.Second
	}
	if c.Streaming.MaxIdleTime == 0 {
		c.Streaming.MaxIdleTime = 120 * time.Second
	}

	// Set global timeout default
	if c.GlobalTimeout == 0 {
		c.GlobalTimeout = 300 * time.Second // Default 5 minutes for non-streaming requests
	}

	// Set group defaults
	if c.Group.Cooldown == 0 {
		c.Group.Cooldown = 600 * time.Second // Default 1 minute cooldown for groups
	}

	// Set TUI defaults
	if c.TUI.UpdateInterval == 0 {
		c.TUI.UpdateInterval = 2 * time.Second // Default 2 second refresh (reduced from 1s)
	}
	// TUI enabled defaults to true if not explicitly set in YAML
	// This will be handled by the application logic
	// Save priority edits defaults to false for safety
	// Note: We don't set a default here since the zero value (false) is what we want

	// Set WebUI defaults
	if c.WebUI.Host == "" {
		c.WebUI.Host = "127.0.0.1"
	}
	if c.WebUI.Port == 0 {
		c.WebUI.Port = 8003
	}
	// WebUI enabled defaults to false if not explicitly set in YAML

	// Set default timeouts for endpoints and handle parameter inheritance
	var defaultEndpoint *EndpointConfig
	if len(c.Endpoints) > 0 {
		defaultEndpoint = &c.Endpoints[0]
	}

	// Handle group inheritance - endpoints inherit group settings from previous endpoint
	var currentGroup string = "Default"       // Default group name
	var currentGroupPriority int = 1          // Default group priority

	for i := range c.Endpoints {
		// Handle group inheritance - check if this endpoint defines a new group
		if c.Endpoints[i].Group != "" {
			// Endpoint specifies a group, use it and update current group
			currentGroup = c.Endpoints[i].Group
			if c.Endpoints[i].GroupPriority != 0 {
				currentGroupPriority = c.Endpoints[i].GroupPriority
			}
		} else {
			// Endpoint doesn't specify group, inherit from previous
			c.Endpoints[i].Group = currentGroup
			c.Endpoints[i].GroupPriority = currentGroupPriority
		}
		
		// If GroupPriority is still 0 after inheritance, set default
		if c.Endpoints[i].GroupPriority == 0 {
			c.Endpoints[i].GroupPriority = currentGroupPriority
		}

		// Set default timeout if not specified
		if c.Endpoints[i].Timeout == 0 {
			if defaultEndpoint != nil && defaultEndpoint.Timeout != 0 {
				// Inherit timeout from first endpoint
				c.Endpoints[i].Timeout = defaultEndpoint.Timeout
			} else {
				// Use global timeout setting
				c.Endpoints[i].Timeout = c.GlobalTimeout
			}
		}

		// Inherit token from first endpoint if not specified
		if c.Endpoints[i].Token == "" && defaultEndpoint != nil && defaultEndpoint.Token != "" {
			c.Endpoints[i].Token = defaultEndpoint.Token
		}
<<<<<<< HEAD

=======
		
		// Inherit api-key from first endpoint if not specified
		if c.Endpoints[i].ApiKey == "" && defaultEndpoint != nil && defaultEndpoint.ApiKey != "" {
			c.Endpoints[i].ApiKey = defaultEndpoint.ApiKey
		}
		
>>>>>>> e5d85de5
		// Inherit headers from first endpoint if not specified
		if len(c.Endpoints[i].Headers) == 0 && defaultEndpoint != nil && len(defaultEndpoint.Headers) > 0 {
			// Copy headers from first endpoint
			c.Endpoints[i].Headers = make(map[string]string)
			for key, value := range defaultEndpoint.Headers {
				c.Endpoints[i].Headers[key] = value
			}
		} else if len(c.Endpoints[i].Headers) > 0 && defaultEndpoint != nil && len(defaultEndpoint.Headers) > 0 {
			// Merge headers: inherit from first endpoint, but allow override
			mergedHeaders := make(map[string]string)

			// First, copy all headers from the first endpoint
			for key, value := range defaultEndpoint.Headers {
				mergedHeaders[key] = value
			}

			// Then, override with endpoint-specific headers
			for key, value := range c.Endpoints[i].Headers {
				mergedHeaders[key] = value
			}

			c.Endpoints[i].Headers = mergedHeaders
		}
	}
}

// ApplyPrimaryEndpoint applies primary endpoint override from command line
// Returns error if the specified endpoint is not found
func (c *Config) ApplyPrimaryEndpoint(logger *slog.Logger) error {
	if c.PrimaryEndpoint == "" {
		return nil
	}

	// Find the specified endpoint
	primaryIndex := c.findEndpointIndex(c.PrimaryEndpoint)
	if primaryIndex == -1 {
		// Create list of available endpoints for better error message
		var availableEndpoints []string
		for _, endpoint := range c.Endpoints {
			availableEndpoints = append(availableEndpoints, endpoint.Name)
		}

		err := fmt.Errorf("指定的主端点 '%s' 未找到，可用端点: %v", c.PrimaryEndpoint, availableEndpoints)
		if logger != nil {
			logger.Error(fmt.Sprintf("❌ 主端点设置失败 - 端点: %s, 可用端点: %v",
				c.PrimaryEndpoint, availableEndpoints))
		}
		return err
	}

	// Store original priority for logging
	originalPriority := c.Endpoints[primaryIndex].Priority

	// Set the primary endpoint to priority 1
	c.Endpoints[primaryIndex].Priority = 1

	// Adjust other endpoints' priorities to ensure they are lower than primary
	adjustedCount := 0
	for i := range c.Endpoints {
		if i != primaryIndex && c.Endpoints[i].Priority <= 1 {
			c.Endpoints[i].Priority = c.Endpoints[i].Priority + 2 // Use consistent increment
			adjustedCount++
		}
	}

	if logger != nil {
		logger.Info(fmt.Sprintf("✅ 主端点优先级设置成功 - 端点: %s, 原优先级: %d → 新优先级: %d, 调整了%d个其他端点",
			c.PrimaryEndpoint, originalPriority, 1, adjustedCount))
	}

	return nil
}

// findEndpointIndex finds the index of an endpoint by name
func (c *Config) findEndpointIndex(name string) int {
	for i, endpoint := range c.Endpoints {
		if endpoint.Name == name {
			return i
		}
	}
	return -1
}

// validate validates the configuration
func (c *Config) validate() error {
	if len(c.Endpoints) == 0 {
		return fmt.Errorf("at least one endpoint must be configured")
	}

	if c.Strategy.Type != "priority" && c.Strategy.Type != "fastest" && c.Strategy.Type != "round-robin" {
		return fmt.Errorf("strategy type must be 'priority', 'fastest', or 'round-robin'")
	}

	// Validate proxy configuration
	if c.Proxy.Enabled {
		if c.Proxy.Type == "" {
			return fmt.Errorf("proxy type is required when proxy is enabled")
		}
		if c.Proxy.Type != "http" && c.Proxy.Type != "https" && c.Proxy.Type != "socks5" {
			return fmt.Errorf("proxy type must be 'http', 'https', or 'socks5'")
		}
		if c.Proxy.URL == "" && (c.Proxy.Host == "" || c.Proxy.Port == 0) {
			return fmt.Errorf("proxy URL or host:port must be specified when proxy is enabled")
		}
	}

	for i, endpoint := range c.Endpoints {
		if endpoint.Name == "" {
			return fmt.Errorf("endpoint %d: name is required", i)
		}
		if endpoint.URL == "" {
			return fmt.Errorf("endpoint %s: URL is required", endpoint.Name)
		}
		if endpoint.Priority < 0 {
			return fmt.Errorf("endpoint %s: priority must be non-negative", endpoint.Name)
		}
	}

	return nil
}

// ConfigWatcher handles automatic configuration reloading
type ConfigWatcher struct {
	configPath    string
	config        *Config
	mutex         sync.RWMutex
	watcher       *fsnotify.Watcher
	logger        *slog.Logger
	callbacks     []func(*Config)
	lastModTime   time.Time
	debounceTimer *time.Timer
}

// NewConfigWatcher creates a new configuration watcher
func NewConfigWatcher(configPath string, logger *slog.Logger) (*ConfigWatcher, error) {
	// Load initial configuration
	config, err := LoadConfig(configPath)
	if err != nil {
		return nil, fmt.Errorf("failed to load initial config: %w", err)
	}

	// Get initial modification time
	fileInfo, err := os.Stat(configPath)
	if err != nil {
		return nil, fmt.Errorf("failed to get file info: %w", err)
	}

	// Create file watcher
	watcher, err := fsnotify.NewWatcher()
	if err != nil {
		return nil, fmt.Errorf("failed to create file watcher: %w", err)
	}

	cw := &ConfigWatcher{
		configPath:  configPath,
		config:      config,
		watcher:     watcher,
		logger:      logger,
		callbacks:   make([]func(*Config), 0),
		lastModTime: fileInfo.ModTime(),
	}

	// Add config file to watcher
	if err := watcher.Add(configPath); err != nil {
		watcher.Close()
		return nil, fmt.Errorf("failed to watch config file: %w", err)
	}

	// Start watching in background
	go cw.watchLoop()

	return cw, nil
}

// GetConfig returns the current configuration (thread-safe)
func (cw *ConfigWatcher) GetConfig() *Config {
	cw.mutex.RLock()
	defer cw.mutex.RUnlock()
	return cw.config
}

// UpdateLogger updates the logger used by the config watcher
func (cw *ConfigWatcher) UpdateLogger(logger *slog.Logger) {
	cw.mutex.Lock()
	defer cw.mutex.Unlock()
	cw.logger = logger
}

// AddReloadCallback adds a callback function that will be called when config is reloaded
func (cw *ConfigWatcher) AddReloadCallback(callback func(*Config)) {
	cw.mutex.Lock()
	defer cw.mutex.Unlock()
	cw.callbacks = append(cw.callbacks, callback)
}

// watchLoop monitors the config file for changes
func (cw *ConfigWatcher) watchLoop() {
	for {
		select {
		case event, ok := <-cw.watcher.Events:
			if !ok {
				return
			}

			// Handle file write events
			if event.Has(fsnotify.Write) {
				// Check if file was actually modified by comparing modification time
				fileInfo, err := os.Stat(cw.configPath)
				if err != nil {
					cw.logger.Warn(fmt.Sprintf("⚠️ 无法获取配置文件信息: %v", err))
					continue
				}

				// Skip if modification time hasn't changed
				if !fileInfo.ModTime().After(cw.lastModTime) {
					continue
				}

				cw.lastModTime = fileInfo.ModTime()

				// Cancel any existing debounce timer
				if cw.debounceTimer != nil {
					cw.debounceTimer.Stop()
				}

				// Set up debounce timer to avoid multiple rapid reloads
				cw.debounceTimer = time.AfterFunc(500*time.Millisecond, func() {
					cw.logger.Info(fmt.Sprintf("🔄 检测到配置文件变更，正在重新加载... - 文件: %s", event.Name))
					if err := cw.reloadConfig(); err != nil {
						cw.logger.Error(fmt.Sprintf("❌ 配置文件重新加载失败: %v", err))
					} else {
						cw.logger.Info("✅ 配置文件重新加载成功")
					}
				})
			}

			// Handle file rename/remove events (some editors rename files during save)
			if event.Has(fsnotify.Remove) || event.Has(fsnotify.Rename) {
				// Re-add the file to watcher in case it was recreated
				time.Sleep(100 * time.Millisecond) // Give time for the file to be recreated
				if _, err := os.Stat(cw.configPath); err == nil {
					cw.watcher.Add(cw.configPath)
					cw.logger.Info(fmt.Sprintf("🔄 重新监听配置文件: %s", cw.configPath))
				}
			}

		case err, ok := <-cw.watcher.Errors:
			if !ok {
				return
			}
			cw.logger.Error(fmt.Sprintf("⚠️ 配置文件监听错误: %v", err))
		}
	}
}

// reloadConfig reloads the configuration from file
func (cw *ConfigWatcher) reloadConfig() error {
	newConfig, err := LoadConfig(cw.configPath)
	if err != nil {
		return err
	}

	cw.mutex.Lock()
	oldConfig := cw.config
	cw.config = newConfig
	callbacks := make([]func(*Config), len(cw.callbacks))
	copy(callbacks, cw.callbacks)
	cw.mutex.Unlock()

	// Call all registered callbacks
	for _, callback := range callbacks {
		callback(newConfig)
	}

	// Log configuration changes
	cw.logConfigChanges(oldConfig, newConfig)

	return nil
}

// logConfigChanges logs the key differences between old and new configurations
func (cw *ConfigWatcher) logConfigChanges(oldConfig, newConfig *Config) {
	if len(oldConfig.Endpoints) != len(newConfig.Endpoints) {
		cw.logger.Info("📡 端点数量变更",
			"old_count", len(oldConfig.Endpoints),
			"new_count", len(newConfig.Endpoints))
	}

	if oldConfig.Server.Port != newConfig.Server.Port {
		cw.logger.Info("🌐 服务器端口变更",
			"old_port", oldConfig.Server.Port,
			"new_port", newConfig.Server.Port)
	}

	if oldConfig.Strategy.Type != newConfig.Strategy.Type {
		cw.logger.Info("🎯 策略类型变更",
			"old_strategy", oldConfig.Strategy.Type,
			"new_strategy", newConfig.Strategy.Type)
	}

	if oldConfig.Auth.Enabled != newConfig.Auth.Enabled {
		cw.logger.Info("🔐 鉴权状态变更",
			"old_enabled", oldConfig.Auth.Enabled,
			"new_enabled", newConfig.Auth.Enabled)
	}
}

// Close stops the configuration watcher
func (cw *ConfigWatcher) Close() error {
	// Cancel any pending debounce timer
	if cw.debounceTimer != nil {
		cw.debounceTimer.Stop()
	}
	return cw.watcher.Close()
}

// SaveConfig saves configuration to file
func SaveConfig(config *Config, path string) error {
	// Marshal config to YAML
	data, err := yaml.Marshal(config)
	if err != nil {
		return fmt.Errorf("failed to marshal config: %w", err)
	}
	
	// Ensure directory exists
	dir := filepath.Dir(path)
	if err := os.MkdirAll(dir, 0755); err != nil {
		return fmt.Errorf("failed to create directory: %w", err)
	}
	
	// Write to file
	if err := os.WriteFile(path, data, 0644); err != nil {
		return fmt.Errorf("failed to write config file: %w", err)
	}
	
	return nil
}

// SaveConfigWithComments saves configuration to file while preserving all comments
func SavePriorityConfigWithComments(config *Config, path string) error {
	// Read existing file to preserve comments
	yamlFile, err := os.ReadFile(path)
	if err != nil && !os.IsNotExist(err) {
		return fmt.Errorf("failed to read existing config file: %w", err)
	}

	var rootNode yaml.Node
	if len(yamlFile) > 0 {
		// Decode existing YAML to preserve structure and comments
		if err := yaml.Unmarshal(yamlFile, &rootNode); err != nil {
			return fmt.Errorf("failed to decode existing YAML: %w", err)
		}
	} else {
		// Create new YAML structure if file doesn't exist
		rootNode = yaml.Node{}
		if err := rootNode.Encode(config); err != nil {
			return fmt.Errorf("failed to create new YAML structure: %w", err)
		}
	}

	// Update endpoint priorities in the YAML node tree
	if len(rootNode.Content) > 0 {
		mappingNode := rootNode.Content[0]
		
		// Find endpoints section
		for i := 0; i < len(mappingNode.Content); i += 2 {
			keyNode := mappingNode.Content[i]
			valueNode := mappingNode.Content[i+1]

			if keyNode.Value == "endpoints" {
				// Update each endpoint's priority
				for _, endpointNode := range valueNode.Content {
					var endpointName string
					var priorityNode *yaml.Node
					
					// Find name and priority nodes for this endpoint
					for j := 0; j < len(endpointNode.Content); j += 2 {
						fieldKey := endpointNode.Content[j]
						fieldValue := endpointNode.Content[j+1]
						
						if fieldKey.Value == "name" {
							endpointName = fieldValue.Value
						} else if fieldKey.Value == "priority" {
							priorityNode = fieldValue
						}
					}
					
					// Find the corresponding endpoint in config and update priority
					if endpointName != "" && priorityNode != nil {
						for _, endpoint := range config.Endpoints {
							if endpoint.Name == endpointName {
								priorityNode.Value = fmt.Sprintf("%d", endpoint.Priority)
								break
							}
						}
					}
				}
				break
			}
		}
	}

	// Ensure directory exists
	dir := filepath.Dir(path)
	if err := os.MkdirAll(dir, 0755); err != nil {
		return fmt.Errorf("failed to create directory: %w", err)
	}

	// Directly write to the original file
	file, err := os.Create(path)
	if err != nil {
		return fmt.Errorf("failed to create config file: %w", err)
	}
	defer file.Close()

	// Encode with comments
	encoder := yaml.NewEncoder(file)
	encoder.SetIndent(2)
	if err := encoder.Encode(&rootNode); err != nil {
		return fmt.Errorf("failed to encode YAML: %w", err)
	}

	return nil
}<|MERGE_RESOLUTION|>--- conflicted
+++ resolved
@@ -13,35 +13,19 @@
 )
 
 type Config struct {
-<<<<<<< HEAD
 	Server        ServerConfig     `yaml:"server"`
 	Strategy      StrategyConfig   `yaml:"strategy"`
 	Retry         RetryConfig      `yaml:"retry"`
 	Health        HealthConfig     `yaml:"health"`
 	Logging       LoggingConfig    `yaml:"logging"`
 	Streaming     StreamingConfig  `yaml:"streaming"`
+	Group         GroupConfig      `yaml:"group"`        // Group configuration
 	Proxy         ProxyConfig      `yaml:"proxy"`
 	Auth          AuthConfig       `yaml:"auth"`
 	TUI           TUIConfig        `yaml:"tui"`            // TUI configuration
 	WebUI         WebUIConfig      `yaml:"webui"`          // WebUI configuration
 	GlobalTimeout time.Duration    `yaml:"global_timeout"` // Global timeout for non-streaming requests
 	Endpoints     []EndpointConfig `yaml:"endpoints"`
-
-=======
-	Server       ServerConfig     `yaml:"server"`
-	Strategy     StrategyConfig   `yaml:"strategy"`
-	Retry        RetryConfig      `yaml:"retry"`
-	Health       HealthConfig     `yaml:"health"`
-	Logging      LoggingConfig    `yaml:"logging"`
-	Streaming    StreamingConfig  `yaml:"streaming"`
-	Group        GroupConfig      `yaml:"group"`        // Group configuration
-	Proxy        ProxyConfig      `yaml:"proxy"`
-	Auth         AuthConfig       `yaml:"auth"`
-	TUI          TUIConfig        `yaml:"tui"`           // TUI configuration
-	GlobalTimeout time.Duration   `yaml:"global_timeout"` // Global timeout for non-streaming requests
-	Endpoints    []EndpointConfig `yaml:"endpoints"`
-	
->>>>>>> e5d85de5
 	// Runtime priority override (not serialized to YAML)
 	PrimaryEndpoint string `yaml:"-"` // Primary endpoint name from command line
 }
@@ -109,14 +93,9 @@
 }
 
 type TUIConfig struct {
-<<<<<<< HEAD
-	Enabled        bool          `yaml:"enabled"`         // Enable TUI interface, default: true
-	UpdateInterval time.Duration `yaml:"update_interval"` // TUI refresh interval, default: 1s
-=======
-	Enabled         bool          `yaml:"enabled"`        // Enable TUI interface, default: true
-	UpdateInterval  time.Duration `yaml:"update_interval"` // TUI refresh interval, default: 1s
-	SavePriorityEdits bool         `yaml:"save_priority_edits"` // Save priority edits to config file, default: false
->>>>>>> e5d85de5
+	Enabled           bool          `yaml:"enabled"`             // Enable TUI interface, default: true
+	UpdateInterval    time.Duration `yaml:"update_interval"`     // TUI refresh interval, default: 1s
+	SavePriorityEdits bool          `yaml:"save_priority_edits"` // Save priority edits to config file, default: false
 }
 
 type WebUIConfig struct {
@@ -300,16 +279,11 @@
 		if c.Endpoints[i].Token == "" && defaultEndpoint != nil && defaultEndpoint.Token != "" {
 			c.Endpoints[i].Token = defaultEndpoint.Token
 		}
-<<<<<<< HEAD
-
-=======
-		
+
 		// Inherit api-key from first endpoint if not specified
 		if c.Endpoints[i].ApiKey == "" && defaultEndpoint != nil && defaultEndpoint.ApiKey != "" {
 			c.Endpoints[i].ApiKey = defaultEndpoint.ApiKey
 		}
-		
->>>>>>> e5d85de5
 		// Inherit headers from first endpoint if not specified
 		if len(c.Endpoints[i].Headers) == 0 && defaultEndpoint != nil && len(defaultEndpoint.Headers) > 0 {
 			// Copy headers from first endpoint
@@ -633,18 +607,18 @@
 	if err != nil {
 		return fmt.Errorf("failed to marshal config: %w", err)
 	}
-	
+
 	// Ensure directory exists
 	dir := filepath.Dir(path)
 	if err := os.MkdirAll(dir, 0755); err != nil {
 		return fmt.Errorf("failed to create directory: %w", err)
 	}
-	
+
 	// Write to file
 	if err := os.WriteFile(path, data, 0644); err != nil {
 		return fmt.Errorf("failed to write config file: %w", err)
 	}
-	
+
 	return nil
 }
 
@@ -673,7 +647,7 @@
 	// Update endpoint priorities in the YAML node tree
 	if len(rootNode.Content) > 0 {
 		mappingNode := rootNode.Content[0]
-		
+
 		// Find endpoints section
 		for i := 0; i < len(mappingNode.Content); i += 2 {
 			keyNode := mappingNode.Content[i]
@@ -684,19 +658,19 @@
 				for _, endpointNode := range valueNode.Content {
 					var endpointName string
 					var priorityNode *yaml.Node
-					
+
 					// Find name and priority nodes for this endpoint
 					for j := 0; j < len(endpointNode.Content); j += 2 {
 						fieldKey := endpointNode.Content[j]
 						fieldValue := endpointNode.Content[j+1]
-						
+
 						if fieldKey.Value == "name" {
 							endpointName = fieldValue.Value
 						} else if fieldKey.Value == "priority" {
 							priorityNode = fieldValue
 						}
 					}
-					
+
 					// Find the corresponding endpoint in config and update priority
 					if endpointName != "" && priorityNode != nil {
 						for _, endpoint := range config.Endpoints {
