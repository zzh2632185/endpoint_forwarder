package endpoint

import (
	"context"
	"fmt"
	"log/slog"
	"net/http"
	"sort"
	"sync"
	"time"

	"endpoint_forwarder/config"
	"endpoint_forwarder/internal/transport"
)

// EndpointStatus represents the health status of an endpoint
type EndpointStatus struct {
	Healthy          bool
	LastCheck        time.Time
	ResponseTime     time.Duration
	ConsecutiveFails int
}

// Endpoint represents an endpoint with its configuration and status
type Endpoint struct {
	Config config.EndpointConfig
	Status EndpointStatus
	mutex  sync.RWMutex
}

// Manager manages endpoints and their health status
type Manager struct {
<<<<<<< HEAD
	endpoints     []*Endpoint
	config        *config.Config
	client        *http.Client
	ctx           context.Context
	cancel        context.CancelFunc
	wg            sync.WaitGroup
	fastTester    *FastTester
	roundRobinIdx int        // Round-robin index for load balancing
	rrMutex       sync.Mutex // Mutex for round-robin index
=======
	endpoints    []*Endpoint
	config       *config.Config
	client       *http.Client
	ctx          context.Context
	cancel       context.CancelFunc
	wg           sync.WaitGroup
	fastTester   *FastTester
	groupManager *GroupManager
>>>>>>> e5d85de5
}

// NewManager creates a new endpoint manager
func NewManager(cfg *config.Config) *Manager {
	ctx, cancel := context.WithCancel(context.Background())

	// Create transport with proxy support
	httpTransport, err := transport.CreateTransport(cfg)
	if err != nil {
		slog.Error(fmt.Sprintf("❌ Failed to create HTTP transport with proxy: %s", err.Error()))
		// Fall back to default transport
		httpTransport = &http.Transport{}
	}

	manager := &Manager{
		config:       cfg,
		client: &http.Client{
			Timeout:   cfg.Health.Timeout,
			Transport: httpTransport,
		},
		ctx:          ctx,
		cancel:       cancel,
		fastTester:   NewFastTester(cfg),
		groupManager: NewGroupManager(cfg),
	}

	// Initialize endpoints
	for _, endpointCfg := range cfg.Endpoints {
		endpoint := &Endpoint{
			Config: endpointCfg,
			Status: EndpointStatus{
				Healthy:   true, // Start optimistic
				LastCheck: time.Now(),
			},
		}
		manager.endpoints = append(manager.endpoints, endpoint)
	}

	// Initialize groups from endpoints
	manager.groupManager.UpdateGroups(manager.endpoints)

	return manager
}

// Start starts the health checking routine
func (m *Manager) Start() {
	m.wg.Add(1)
	go m.healthCheckLoop()
}

// Stop stops the health checking routine
func (m *Manager) Stop() {
	m.cancel()
	m.wg.Wait()
}

// UpdateConfig updates the manager configuration and recreates endpoints
func (m *Manager) UpdateConfig(cfg *config.Config) {
	m.config = cfg

	// Recreate endpoints with new configuration
	endpoints := make([]*Endpoint, len(cfg.Endpoints))
	for i, epCfg := range cfg.Endpoints {
		endpoints[i] = &Endpoint{
			Config: epCfg,
			Status: EndpointStatus{
				Healthy:   true,
				LastCheck: time.Now(),
			},
		}
	}
	m.endpoints = endpoints
<<<<<<< HEAD

=======
	
	// Update group manager with new config and endpoints
	m.groupManager.UpdateConfig(cfg)
	m.groupManager.UpdateGroups(m.endpoints)
	
>>>>>>> e5d85de5
	// Update fast tester with new config
	if m.fastTester != nil {
		m.fastTester.UpdateConfig(cfg)
	}

	// Recreate transport with new proxy configuration
	if transport, err := transport.CreateTransport(cfg); err == nil {
		m.client = &http.Client{
			Transport: transport,
			Timeout:   cfg.Health.Timeout,
		}
	}
}

// GetHealthyEndpoints returns a list of healthy endpoints from active groups based on strategy
func (m *Manager) GetHealthyEndpoints() []*Endpoint {
<<<<<<< HEAD
	var healthy []*Endpoint

	for _, endpoint := range m.endpoints {
=======
	// First filter by active groups
	activeEndpoints := m.groupManager.FilterEndpointsByActiveGroups(m.endpoints)
	
	// Then filter by health status
	var healthy []*Endpoint
	for _, endpoint := range activeEndpoints {
>>>>>>> e5d85de5
		endpoint.mutex.RLock()
		if endpoint.Status.Healthy {
			healthy = append(healthy, endpoint)
		}
		endpoint.mutex.RUnlock()
	}

	return m.sortHealthyEndpoints(healthy, true) // Show logs by default
}

// sortHealthyEndpoints sorts healthy endpoints based on strategy with optional logging
func (m *Manager) sortHealthyEndpoints(healthy []*Endpoint, showLogs bool) []*Endpoint {
	// Sort based on strategy
	switch m.config.Strategy.Type {
	case "priority":
		sort.Slice(healthy, func(i, j int) bool {
			return healthy[i].Config.Priority < healthy[j].Config.Priority
		})
	case "fastest":
		// Log endpoint latencies for fastest strategy (only if showLogs is true)
		if len(healthy) > 1 && showLogs {
			slog.Info("📊 [Fastest Strategy] 基于健康检查的端点延迟排序:")
			for _, ep := range healthy {
				ep.mutex.RLock()
				responseTime := ep.Status.ResponseTime
				ep.mutex.RUnlock()
				slog.Info(fmt.Sprintf("  ⏱️ %s - 延迟: %dms (来源: 定期健康检查)",
					ep.Config.Name, responseTime.Milliseconds()))
			}
		}

		sort.Slice(healthy, func(i, j int) bool {
			healthy[i].mutex.RLock()
			healthy[j].mutex.RLock()
			defer healthy[i].mutex.RUnlock()
			defer healthy[j].mutex.RUnlock()
			return healthy[i].Status.ResponseTime < healthy[j].Status.ResponseTime
		})
	case "round-robin":
		// Round-robin strategy: rotate the starting endpoint
		if len(healthy) > 1 {
			m.rrMutex.Lock()
			// Get current index and increment for next time
			currentIdx := m.roundRobinIdx % len(healthy)
			m.roundRobinIdx = (m.roundRobinIdx + 1) % len(healthy)
			m.rrMutex.Unlock()

			// Rotate the slice to start from the selected endpoint
			rotated := make([]*Endpoint, len(healthy))
			copy(rotated, healthy[currentIdx:])
			copy(rotated[len(healthy)-currentIdx:], healthy[:currentIdx])
			healthy = rotated

			if showLogs {
				slog.Info(fmt.Sprintf("🔄 [Round-Robin Strategy] 选择端点: %s (轮询索引: %d)",
					healthy[0].Config.Name, currentIdx))
			}
		}
	}

	return healthy
}

// GetFastestEndpointsWithRealTimeTest returns endpoints from active groups sorted by real-time testing
func (m *Manager) GetFastestEndpointsWithRealTimeTest(ctx context.Context) []*Endpoint {
<<<<<<< HEAD
	// First get basic healthy endpoints list without logging
	var healthy []*Endpoint

	for _, endpoint := range m.endpoints {
=======
	// First get endpoints from active groups and filter by health
	activeEndpoints := m.groupManager.FilterEndpointsByActiveGroups(m.endpoints)
	
	var healthy []*Endpoint
	for _, endpoint := range activeEndpoints {
>>>>>>> e5d85de5
		endpoint.mutex.RLock()
		if endpoint.Status.Healthy {
			healthy = append(healthy, endpoint)
		}
		endpoint.mutex.RUnlock()
	}

	if len(healthy) == 0 {
		return healthy
	}

	// If not using fastest strategy or fast test disabled, apply sorting with logging
	if m.config.Strategy.Type != "fastest" || !m.config.Strategy.FastTestEnabled {
		return m.sortHealthyEndpoints(healthy, true) // Show logs
	}

	// Check if we have cached fast test results first
	testResults, usedCache := m.fastTester.TestEndpointsParallel(ctx, healthy)

	// Only show health check sorting if we're NOT using cache
	if !usedCache && m.config.Strategy.Type == "fastest" && len(healthy) > 1 {
		slog.InfoContext(ctx, "📊 [Fastest Strategy] 基于健康检查的活跃组端点延迟排序:")
		for _, ep := range healthy {
			ep.mutex.RLock()
			responseTime := ep.Status.ResponseTime
			group := ep.Config.Group
			ep.mutex.RUnlock()
<<<<<<< HEAD
			slog.InfoContext(ctx, fmt.Sprintf("  ⏱️ %s - 延迟: %dms (来源: 定期健康检查)",
				ep.Config.Name, responseTime.Milliseconds()))
=======
			slog.InfoContext(ctx, fmt.Sprintf("  ⏱️ %s (组: %s) - 延迟: %dms (来源: 定期健康检查)", 
				ep.Config.Name, group, responseTime.Milliseconds()))
>>>>>>> e5d85de5
		}
	}

	// Log ALL test results first (including failures) - but only if cache wasn't used
	if len(testResults) > 0 && !usedCache {
		slog.InfoContext(ctx, "🔍 [Fastest Response Mode] 活跃组端点性能测试结果:")
		successCount := 0
		for _, result := range testResults {
			group := result.Endpoint.Config.Group
			if result.Success {
				successCount++
<<<<<<< HEAD
				slog.InfoContext(ctx, fmt.Sprintf("  ✅ 健康 %s - 响应时间: %dms",
					result.Endpoint.Config.Name,
=======
				slog.InfoContext(ctx, fmt.Sprintf("  ✅ 健康 %s (组: %s) - 响应时间: %dms", 
					result.Endpoint.Config.Name, group,
>>>>>>> e5d85de5
					result.ResponseTime.Milliseconds()))
			} else {
				errorMsg := ""
				if result.Error != nil {
					errorMsg = fmt.Sprintf(" - 错误: %s", result.Error.Error())
				}
<<<<<<< HEAD
				slog.InfoContext(ctx, fmt.Sprintf("  ❌ 异常 %s - 响应时间: %dms%s",
					result.Endpoint.Config.Name,
=======
				slog.InfoContext(ctx, fmt.Sprintf("  ❌ 异常 %s (组: %s) - 响应时间: %dms%s", 
					result.Endpoint.Config.Name, group,
>>>>>>> e5d85de5
					result.ResponseTime.Milliseconds(),
					errorMsg))
			}
		}
<<<<<<< HEAD

		slog.InfoContext(ctx, fmt.Sprintf("📊 [测试摘要] 总共测试: %d个端点, 健康: %d个, 异常: %d个",
=======
		
		slog.InfoContext(ctx, fmt.Sprintf("📊 [测试摘要] 活跃组测试: %d个端点, 健康: %d个, 异常: %d个",
>>>>>>> e5d85de5
			len(testResults), successCount, len(testResults)-successCount))
	}

	// Sort by response time (only successful results)
	sortedResults := SortByResponseTime(testResults)

	if len(sortedResults) == 0 {
		slog.WarnContext(ctx, "⚠️ [Fastest Response Mode] 活跃组所有端点测试失败，回退到健康检查模式")
		return healthy // Fall back to health check results if no fast tests succeeded
	}

	// Convert back to endpoint slice
	endpoints := make([]*Endpoint, 0, len(sortedResults))
	for _, result := range sortedResults {
		endpoints = append(endpoints, result.Endpoint)
	}

	// Log the successful endpoint ranking
	if len(endpoints) > 0 {
		// Show the fastest endpoint selection
		fastestEndpoint := endpoints[0]
		var fastestTime int64
		var fastestGroup string
		for _, result := range sortedResults {
			if result.Endpoint == fastestEndpoint {
				fastestTime = result.ResponseTime.Milliseconds()
				fastestGroup = result.Endpoint.Config.Group
				break
			}
		}

		cacheIndicator := ""
		if usedCache {
			cacheIndicator = " (缓存)"
		}
<<<<<<< HEAD

		slog.InfoContext(ctx, fmt.Sprintf("🚀 [Fastest Response Mode] 选择最快端点: %s (%dms)%s",
			fastestEndpoint.Config.Name, fastestTime, cacheIndicator))

=======
		
		slog.InfoContext(ctx, fmt.Sprintf("🚀 [Fastest Response Mode] 选择最快端点: %s (组: %s, %dms)%s", 
			fastestEndpoint.Config.Name, fastestGroup, fastestTime, cacheIndicator))
		
>>>>>>> e5d85de5
		// Show other available endpoints if there are more than one
		if len(endpoints) > 1 && !usedCache {
			slog.InfoContext(ctx, "📋 [备用端点] 其他可用端点:")
			for i := 1; i < len(endpoints); i++ {
				ep := endpoints[i]
				var responseTime int64
				var epGroup string
				for _, result := range sortedResults {
					if result.Endpoint == ep {
						responseTime = result.ResponseTime.Milliseconds()
						epGroup = result.Endpoint.Config.Group
						break
					}
				}
<<<<<<< HEAD
				slog.InfoContext(ctx, fmt.Sprintf("  🔄 备用 %s - 响应时间: %dms",
					ep.Config.Name, responseTime))
=======
				slog.InfoContext(ctx, fmt.Sprintf("  🔄 备用 %s (组: %s) - 响应时间: %dms", 
					ep.Config.Name, epGroup, responseTime))
>>>>>>> e5d85de5
			}
		}
	}

	return endpoints
}

// GetEndpointByName returns an endpoint by name
func (m *Manager) GetEndpointByName(name string) *Endpoint {
	for _, endpoint := range m.endpoints {
		if endpoint.Config.Name == name {
			return endpoint
		}
	}
	return nil
}

// GetAllEndpoints returns all endpoints
func (m *Manager) GetAllEndpoints() []*Endpoint {
	return m.endpoints
}

// GetConfig returns the manager's configuration
func (m *Manager) GetConfig() *config.Config {
	return m.config
}

// GetGroupManager returns the group manager
func (m *Manager) GetGroupManager() *GroupManager {
	return m.groupManager
}

// healthCheckLoop runs the health check routine
func (m *Manager) healthCheckLoop() {
	defer m.wg.Done()

	ticker := time.NewTicker(m.config.Health.CheckInterval)
	defer ticker.Stop()

	// Initial health check
	m.performHealthChecks()

	for {
		select {
		case <-m.ctx.Done():
			return
		case <-ticker.C:
			m.performHealthChecks()
		}
	}
}

// performHealthChecks performs health checks on all endpoints
func (m *Manager) performHealthChecks() {
<<<<<<< HEAD
	slog.Debug(fmt.Sprintf("🩺 [健康检查] 开始检查 %d 个端点", len(m.endpoints)))

	var wg sync.WaitGroup

	for _, endpoint := range m.endpoints {
=======
	// Get endpoints from active groups only
	activeEndpoints := m.groupManager.FilterEndpointsByActiveGroups(m.endpoints)
	
	if len(activeEndpoints) == 0 {
		slog.Debug("🩺 [健康检查] 没有活跃组中的端点，跳过健康检查")
		return
	}
	
	slog.Debug(fmt.Sprintf("🩺 [健康检查] 开始检查 %d 个活跃组端点 (总共 %d 个端点)", 
		len(activeEndpoints), len(m.endpoints)))
	
	var wg sync.WaitGroup
	
	// Only check endpoints in active groups
	for _, endpoint := range activeEndpoints {
>>>>>>> e5d85de5
		wg.Add(1)
		go func(ep *Endpoint) {
			defer wg.Done()
			m.checkEndpointHealth(ep)
		}(endpoint)
	}

	wg.Wait()
<<<<<<< HEAD

	// Count healthy endpoints after checks
=======
	
	// Count healthy endpoints after checks (from active groups only)
>>>>>>> e5d85de5
	healthyCount := 0
	for _, ep := range activeEndpoints {
		if ep.IsHealthy() {
			healthyCount++
		}
	}
<<<<<<< HEAD

	slog.Debug(fmt.Sprintf("🩺 [健康检查] 完成检查 - 健康: %d/%d", healthyCount, len(m.endpoints)))
=======
	
	slog.Debug(fmt.Sprintf("🩺 [健康检查] 完成检查 - 活跃组健康: %d/%d", healthyCount, len(activeEndpoints)))
>>>>>>> e5d85de5
}

// checkEndpointHealth checks the health of a single endpoint
func (m *Manager) checkEndpointHealth(endpoint *Endpoint) {
	start := time.Now()

	healthURL := endpoint.Config.URL + m.config.Health.HealthPath
	req, err := http.NewRequestWithContext(m.ctx, "GET", healthURL, nil)
	if err != nil {
		m.updateEndpointStatus(endpoint, false, 0)
		return
	}

	// Add authorization header if token is configured
	if endpoint.Config.Token != "" {
		req.Header.Set("Authorization", "Bearer "+endpoint.Config.Token)
	}

	resp, err := m.client.Do(req)
	responseTime := time.Since(start)

	if err != nil {
		// Network or connection error
		slog.Warn(fmt.Sprintf("❌ [健康检查] 端点网络错误: %s - 错误: %s, 响应时间: %dms",
			endpoint.Config.Name, err.Error(), responseTime.Milliseconds()))
		m.updateEndpointStatus(endpoint, false, responseTime)
		return
	}

	resp.Body.Close()

	// Consider 2xx and 40x as healthy for API endpoints
	// 2xx: Success responses
	// 40x: Client errors (like 401 Unauthorized, 403 Forbidden) indicate the endpoint is reachable
	healthy := (resp.StatusCode >= 200 && resp.StatusCode < 300) ||
		(resp.StatusCode >= 400 && resp.StatusCode < 500)

	// Log health check results
	if healthy {
		slog.Debug(fmt.Sprintf("✅ [健康检查] 端点正常: %s - 状态码: %d, 响应时间: %dms",
			endpoint.Config.Name,
			resp.StatusCode,
			responseTime.Milliseconds()))
	} else {
		slog.Warn(fmt.Sprintf("⚠️ [健康检查] 端点异常: %s - 状态码: %d, 响应时间: %dms",
			endpoint.Config.Name,
			resp.StatusCode,
			responseTime.Milliseconds()))
	}

	m.updateEndpointStatus(endpoint, healthy, responseTime)
}

// updateEndpointStatus updates the health status of an endpoint
func (m *Manager) updateEndpointStatus(endpoint *Endpoint, healthy bool, responseTime time.Duration) {
	endpoint.mutex.Lock()
	defer endpoint.mutex.Unlock()

	endpoint.Status.LastCheck = time.Now()
	endpoint.Status.ResponseTime = responseTime

	if healthy {
		// Endpoint is healthy
		wasUnhealthy := !endpoint.Status.Healthy
		endpoint.Status.Healthy = true
		endpoint.Status.ConsecutiveFails = 0

		// Log recovery if endpoint was previously unhealthy
		if wasUnhealthy {
			slog.Info(fmt.Sprintf("✅ [健康检查] 端点恢复正常: %s - 响应时间: %dms",
				endpoint.Config.Name, responseTime.Milliseconds()))
		}
	} else {
		// Endpoint failed health check
		endpoint.Status.ConsecutiveFails++
		wasHealthy := endpoint.Status.Healthy

		// Mark as unhealthy immediately on any failure
		endpoint.Status.Healthy = false

		// Log the failure
		if wasHealthy {
			slog.Warn(fmt.Sprintf("❌ [健康检查] 端点标记为不可用: %s - 连续失败: %d次, 响应时间: %dms",
				endpoint.Config.Name, endpoint.Status.ConsecutiveFails, responseTime.Milliseconds()))
		} else {
			slog.Debug(fmt.Sprintf("❌ [健康检查] 端点仍然不可用: %s - 连续失败: %d次, 响应时间: %dms",
				endpoint.Config.Name, endpoint.Status.ConsecutiveFails, responseTime.Milliseconds()))
		}
	}
}

// IsHealthy returns the health status of an endpoint
func (e *Endpoint) IsHealthy() bool {
	e.mutex.RLock()
	defer e.mutex.RUnlock()
	return e.Status.Healthy
}

// GetResponseTime returns the last response time of an endpoint
func (e *Endpoint) GetResponseTime() time.Duration {
	e.mutex.RLock()
	defer e.mutex.RUnlock()
	return e.Status.ResponseTime
}

// GetStatus returns a copy of the endpoint status
func (e *Endpoint) GetStatus() EndpointStatus {
	e.mutex.RLock()
	defer e.mutex.RUnlock()
	return e.Status
}<|MERGE_RESOLUTION|>--- conflicted
+++ resolved
@@ -30,7 +30,6 @@
 
 // Manager manages endpoints and their health status
 type Manager struct {
-<<<<<<< HEAD
 	endpoints     []*Endpoint
 	config        *config.Config
 	client        *http.Client
@@ -38,18 +37,9 @@
 	cancel        context.CancelFunc
 	wg            sync.WaitGroup
 	fastTester    *FastTester
+	groupManager  *GroupManager
 	roundRobinIdx int        // Round-robin index for load balancing
 	rrMutex       sync.Mutex // Mutex for round-robin index
-=======
-	endpoints    []*Endpoint
-	config       *config.Config
-	client       *http.Client
-	ctx          context.Context
-	cancel       context.CancelFunc
-	wg           sync.WaitGroup
-	fastTester   *FastTester
-	groupManager *GroupManager
->>>>>>> e5d85de5
 }
 
 // NewManager creates a new endpoint manager
@@ -122,15 +112,11 @@
 		}
 	}
 	m.endpoints = endpoints
-<<<<<<< HEAD
-
-=======
-	
+
 	// Update group manager with new config and endpoints
 	m.groupManager.UpdateConfig(cfg)
 	m.groupManager.UpdateGroups(m.endpoints)
-	
->>>>>>> e5d85de5
+
 	// Update fast tester with new config
 	if m.fastTester != nil {
 		m.fastTester.UpdateConfig(cfg)
@@ -147,18 +133,12 @@
 
 // GetHealthyEndpoints returns a list of healthy endpoints from active groups based on strategy
 func (m *Manager) GetHealthyEndpoints() []*Endpoint {
-<<<<<<< HEAD
-	var healthy []*Endpoint
-
-	for _, endpoint := range m.endpoints {
-=======
 	// First filter by active groups
 	activeEndpoints := m.groupManager.FilterEndpointsByActiveGroups(m.endpoints)
-	
+
 	// Then filter by health status
 	var healthy []*Endpoint
 	for _, endpoint := range activeEndpoints {
->>>>>>> e5d85de5
 		endpoint.mutex.RLock()
 		if endpoint.Status.Healthy {
 			healthy = append(healthy, endpoint)
@@ -224,18 +204,11 @@
 
 // GetFastestEndpointsWithRealTimeTest returns endpoints from active groups sorted by real-time testing
 func (m *Manager) GetFastestEndpointsWithRealTimeTest(ctx context.Context) []*Endpoint {
-<<<<<<< HEAD
-	// First get basic healthy endpoints list without logging
-	var healthy []*Endpoint
-
-	for _, endpoint := range m.endpoints {
-=======
 	// First get endpoints from active groups and filter by health
 	activeEndpoints := m.groupManager.FilterEndpointsByActiveGroups(m.endpoints)
-	
+
 	var healthy []*Endpoint
 	for _, endpoint := range activeEndpoints {
->>>>>>> e5d85de5
 		endpoint.mutex.RLock()
 		if endpoint.Status.Healthy {
 			healthy = append(healthy, endpoint)
@@ -263,13 +236,8 @@
 			responseTime := ep.Status.ResponseTime
 			group := ep.Config.Group
 			ep.mutex.RUnlock()
-<<<<<<< HEAD
-			slog.InfoContext(ctx, fmt.Sprintf("  ⏱️ %s - 延迟: %dms (来源: 定期健康检查)",
-				ep.Config.Name, responseTime.Milliseconds()))
-=======
-			slog.InfoContext(ctx, fmt.Sprintf("  ⏱️ %s (组: %s) - 延迟: %dms (来源: 定期健康检查)", 
+			slog.InfoContext(ctx, fmt.Sprintf("  ⏱️ %s (组: %s) - 延迟: %dms (来源: 定期健康检查)",
 				ep.Config.Name, group, responseTime.Milliseconds()))
->>>>>>> e5d85de5
 		}
 	}
 
@@ -281,37 +249,22 @@
 			group := result.Endpoint.Config.Group
 			if result.Success {
 				successCount++
-<<<<<<< HEAD
-				slog.InfoContext(ctx, fmt.Sprintf("  ✅ 健康 %s - 响应时间: %dms",
-					result.Endpoint.Config.Name,
-=======
-				slog.InfoContext(ctx, fmt.Sprintf("  ✅ 健康 %s (组: %s) - 响应时间: %dms", 
+				slog.InfoContext(ctx, fmt.Sprintf("  ✅ 健康 %s (组: %s) - 响应时间: %dms",
 					result.Endpoint.Config.Name, group,
->>>>>>> e5d85de5
 					result.ResponseTime.Milliseconds()))
 			} else {
 				errorMsg := ""
 				if result.Error != nil {
 					errorMsg = fmt.Sprintf(" - 错误: %s", result.Error.Error())
 				}
-<<<<<<< HEAD
-				slog.InfoContext(ctx, fmt.Sprintf("  ❌ 异常 %s - 响应时间: %dms%s",
-					result.Endpoint.Config.Name,
-=======
-				slog.InfoContext(ctx, fmt.Sprintf("  ❌ 异常 %s (组: %s) - 响应时间: %dms%s", 
+				slog.InfoContext(ctx, fmt.Sprintf("  ❌ 异常 %s (组: %s) - 响应时间: %dms%s",
 					result.Endpoint.Config.Name, group,
->>>>>>> e5d85de5
 					result.ResponseTime.Milliseconds(),
 					errorMsg))
 			}
 		}
-<<<<<<< HEAD
-
-		slog.InfoContext(ctx, fmt.Sprintf("📊 [测试摘要] 总共测试: %d个端点, 健康: %d个, 异常: %d个",
-=======
-		
+
 		slog.InfoContext(ctx, fmt.Sprintf("📊 [测试摘要] 活跃组测试: %d个端点, 健康: %d个, 异常: %d个",
->>>>>>> e5d85de5
 			len(testResults), successCount, len(testResults)-successCount))
 	}
 
@@ -347,17 +300,9 @@
 		if usedCache {
 			cacheIndicator = " (缓存)"
 		}
-<<<<<<< HEAD
-
-		slog.InfoContext(ctx, fmt.Sprintf("🚀 [Fastest Response Mode] 选择最快端点: %s (%dms)%s",
-			fastestEndpoint.Config.Name, fastestTime, cacheIndicator))
-
-=======
-		
-		slog.InfoContext(ctx, fmt.Sprintf("🚀 [Fastest Response Mode] 选择最快端点: %s (组: %s, %dms)%s", 
+
+		slog.InfoContext(ctx, fmt.Sprintf("🚀 [Fastest Response Mode] 选择最快端点: %s (组: %s, %dms)%s",
 			fastestEndpoint.Config.Name, fastestGroup, fastestTime, cacheIndicator))
-		
->>>>>>> e5d85de5
 		// Show other available endpoints if there are more than one
 		if len(endpoints) > 1 && !usedCache {
 			slog.InfoContext(ctx, "📋 [备用端点] 其他可用端点:")
@@ -372,13 +317,8 @@
 						break
 					}
 				}
-<<<<<<< HEAD
-				slog.InfoContext(ctx, fmt.Sprintf("  🔄 备用 %s - 响应时间: %dms",
-					ep.Config.Name, responseTime))
-=======
-				slog.InfoContext(ctx, fmt.Sprintf("  🔄 备用 %s (组: %s) - 响应时间: %dms", 
+				slog.InfoContext(ctx, fmt.Sprintf("  🔄 备用 %s (组: %s) - 响应时间: %dms",
 					ep.Config.Name, epGroup, responseTime))
->>>>>>> e5d85de5
 			}
 		}
 	}
@@ -433,29 +373,21 @@
 
 // performHealthChecks performs health checks on all endpoints
 func (m *Manager) performHealthChecks() {
-<<<<<<< HEAD
-	slog.Debug(fmt.Sprintf("🩺 [健康检查] 开始检查 %d 个端点", len(m.endpoints)))
-
-	var wg sync.WaitGroup
-
-	for _, endpoint := range m.endpoints {
-=======
 	// Get endpoints from active groups only
 	activeEndpoints := m.groupManager.FilterEndpointsByActiveGroups(m.endpoints)
-	
+
 	if len(activeEndpoints) == 0 {
 		slog.Debug("🩺 [健康检查] 没有活跃组中的端点，跳过健康检查")
 		return
 	}
-	
-	slog.Debug(fmt.Sprintf("🩺 [健康检查] 开始检查 %d 个活跃组端点 (总共 %d 个端点)", 
+
+	slog.Debug(fmt.Sprintf("🩺 [健康检查] 开始检查 %d 个活跃组端点 (总共 %d 个端点)",
 		len(activeEndpoints), len(m.endpoints)))
-	
+
 	var wg sync.WaitGroup
-	
+
 	// Only check endpoints in active groups
 	for _, endpoint := range activeEndpoints {
->>>>>>> e5d85de5
 		wg.Add(1)
 		go func(ep *Endpoint) {
 			defer wg.Done()
@@ -464,26 +396,16 @@
 	}
 
 	wg.Wait()
-<<<<<<< HEAD
-
-	// Count healthy endpoints after checks
-=======
-	
+
 	// Count healthy endpoints after checks (from active groups only)
->>>>>>> e5d85de5
 	healthyCount := 0
 	for _, ep := range activeEndpoints {
 		if ep.IsHealthy() {
 			healthyCount++
 		}
 	}
-<<<<<<< HEAD
-
-	slog.Debug(fmt.Sprintf("🩺 [健康检查] 完成检查 - 健康: %d/%d", healthyCount, len(m.endpoints)))
-=======
-	
+
 	slog.Debug(fmt.Sprintf("🩺 [健康检查] 完成检查 - 活跃组健康: %d/%d", healthyCount, len(activeEndpoints)))
->>>>>>> e5d85de5
 }
 
 // checkEndpointHealth checks the health of a single endpoint
